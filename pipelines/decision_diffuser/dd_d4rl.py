--- conflicted
+++ resolved
@@ -1,7 +1,4 @@
-<<<<<<< HEAD
 import argparse
-=======
->>>>>>> d3eb7ca0
 from pathlib import Path
 
 import d4rl  # noqa: F401
@@ -20,11 +17,7 @@
 from cleandiffuser.invdynamic import FancyMlpInvDynamic
 from cleandiffuser.nn_condition import FourierCondition
 from cleandiffuser.nn_diffusion import DiT1d
-<<<<<<< HEAD
 from cleandiffuser.utils import set_seed
-=======
-from pytorch_lightning.loggers import WandbLogger
->>>>>>> d3eb7ca0
 
 RETURN_SCALE = {
     "halfcheetah-medium-expert-v2": 1200,
@@ -86,7 +79,6 @@
         return obs[:-1], act[:-1], obs[1:]
 
 
-<<<<<<< HEAD
 # --- config ---
 argparser = argparse.ArgumentParser()
 argparser.add_argument("--seed", type=int, default=0)
@@ -172,11 +164,6 @@
 
 if __name__ == "__main__":
     set_seed(seed)
-=======
-@hydra.main(config_path="../../configs/dd", config_name="d4rl", version_base=None)
-def pipeline(args):
-    L.seed_everything(args.seed, workers=True)
->>>>>>> d3eb7ca0
 
     save_path = Path(__file__).parents[2] / f"results/decision_diffuser/{env_name}/"
 
@@ -218,17 +205,10 @@
     if mode == "diffusion_training":
         dataloader = DataLoader(
             ObsSequence_Wrapper(dataset, env_name),
-<<<<<<< HEAD
             batch_size=512,
             shuffle=True,
             num_workers=4,
             persistent_workers=True,
-=======
-            batch_size=512,  # batch size per gpu
-            shuffle=True,
-            num_workers=4,
-            persistent_workers=True
->>>>>>> d3eb7ca0
         )
 
         callback = ModelCheckpoint(
@@ -237,23 +217,10 @@
             every_n_train_steps=save_every_n_steps,
             save_top_k=-1,
         )
-        wandb_logger = WandbLogger(
-            project="cleandiffuser",
-            config=dict(args),
-            name=f"{args.pipeline_name}-{args.task.env_name}-{args.mode}"
-        )
 
         trainer = L.Trainer(
-<<<<<<< HEAD
             devices=devices,
             max_steps=training_steps,
-=======
-            accelerator="gpu",
-            devices=-1,
-            max_steps=args.diffusion_training_steps,
-            deterministic=True,
-            log_every_n_steps=200,
->>>>>>> d3eb7ca0
             default_root_dir=save_path,
             callbacks=[callback],
             logger=wandb_logger,
@@ -265,32 +232,12 @@
     elif mode == "invdyn_training":
         cprint("Please run `cleandiffuser/invdynamic/pretrain_on_d4rl.py`!", "green")
 
-<<<<<<< HEAD
     # --- Inference ---
     elif mode == "inference":
         device = f"cuda:{devices[0]}"
 
         invdyn, invdyn_params = FancyMlpInvDynamic.from_pretrained(env_name)
         invdyn.to(device).eval()
-=======
-        callback = ModelCheckpoint(dirpath=save_path, filename="invdyn-{step}", every_n_train_steps=args.save_interval)
-        wandb_logger = WandbLogger(
-            project="cleandiffuser",
-            config=dict(args),
-            name=f"{args.pipeline_name}-{args.task.env_name}-{args.mode}"
-        )
-                
-        trainer = L.Trainer(
-            accelerator="gpu",
-            devices=-1,
-            max_steps=args.invdyn_training_steps,
-            deterministic=True,
-            log_every_n_steps=200,
-            default_root_dir=save_path,
-            logger=wandb_logger,
-            callbacks=[callback],
-        )
->>>>>>> d3eb7ca0
 
         actor.load_state_dict(torch.load(save_path / ckpt_file, map_location=device)["state_dict"])
         actor = actor.to(device).eval()
